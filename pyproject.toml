[tool.poetry]
name = "pi-optimal"
<<<<<<< HEAD
version = "0.1.2"
=======
version = "0.1.3"
>>>>>>> 66230e93
description = "Python package for easy, data-efficient RL-based decision-making in business applications."
authors = ["pi-optimal UG (haftungsbeschränkt) <hello@pi-optimal.com>"]
maintainers = ["Jochen Luithardt <jol@pi-optimal.com>"]  # Move maintainers here
readme = "README.md"
license = "AGPL-3.0-or-later"
keywords = ["rl", "decision intelligence", "reinforcement learning", "decision-making", "pi", "optimal"]

# Move repository info inside [tool.poetry]
[tool.poetry.urls]
homepage = "https://pi-optimal.com/"
repository = "https://github.com/pi-optimal/pi-optimal"
documentation = "https://pi-optimal.com/docs/getting-started"

[tool.poetry.dependencies]
python = "^3.10"
pandas = "^2.2.2"
numpy = "^1.25.0"
swig = "^4.3.0"
jupyter = {version = "^1.0.0", optional = true}
torch = { version = "^2.3", source = "pytorch-cpu", markers = "extra=='cpu' and extra!='cuda'" }
tqdm = "^4.66.4"
scikit-learn = "^1.5.1"
gymnasium = "^1.0.0"
matplotlib = "^3.9.1.post1"
ipywidgets = "^8.1.5"
ipysheet= "^0.7.0"
plotly = "^5.24.1"
nbformat = "^5.10.4"
ipykernel = "^6.29.5"

[tool.poetry.group.dev.dependencies]
black = "^24.4.2"
pytest = "^8.3.2"
mypy = "^1.11.1"
wandb = "^0.17.5"
pandas-stubs = "^2.2.2.240603"
types-tqdm = "^4.66.0.20240417"

[tool.poetry.group.doc.dependencies]
sphinx = "^7.3.0"
sphinx-autobuild = "^2024.4.16"
sphinxawesome-theme = "^5.2.0"

[[tool.poetry.source]]
name     = "pytorch-cpu"
priority = "explicit"
url      = "https://download.pytorch.org/whl/cpu"

[tool.poetry.extras]
notebook = ["jupyter", "ipykernel"]

[build-system]
requires = ["poetry-core"]
build-backend = "poetry.core.masonry.api"<|MERGE_RESOLUTION|>--- conflicted
+++ resolved
@@ -1,10 +1,6 @@
 [tool.poetry]
 name = "pi-optimal"
-<<<<<<< HEAD
-version = "0.1.2"
-=======
 version = "0.1.3"
->>>>>>> 66230e93
 description = "Python package for easy, data-efficient RL-based decision-making in business applications."
 authors = ["pi-optimal UG (haftungsbeschränkt) <hello@pi-optimal.com>"]
 maintainers = ["Jochen Luithardt <jol@pi-optimal.com>"]  # Move maintainers here
