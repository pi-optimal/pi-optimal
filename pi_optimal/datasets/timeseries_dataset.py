--- conflicted
+++ resolved
@@ -45,11 +45,8 @@
         train_processors: bool = True,
         is_inference: bool = False,
         noise_intensity_on_past_states: float = 0.0,
-<<<<<<< HEAD
         verbose: bool = True
-=======
         use_padding = True,
->>>>>>> 09e166fc
     ):
         """
         Initialize the TimeseriesDataset.
