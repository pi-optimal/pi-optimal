--- conflicted
+++ resolved
@@ -223,8 +223,6 @@
         """Append log message to the display area in the notebook with indentation and visual connectors."""
         from IPython.display import display, HTML
 
-<<<<<<< HEAD
-
         # Create display handle only on first log message
         if self.display_handle is None:
             # Check if a shared display already exists for this logger name
@@ -240,28 +238,7 @@
                 if self.name not in Logger._css_applied:
                     self._apply_css()
                     Logger._css_applied.add(self.name)
-        
-
-=======
-
-        # Create display handle only on first log message
-        if self.display_handle is None:
-            # Check if a shared display already exists for this logger name
-            self.display_handle = Logger._display_handles.get(self.name)
-            
-            if self.display_handle is None:
-                # Create a new display area if not already present
-                initial_html = self._generate_initial_html()
-                self.display_handle = display(HTML(initial_html), display_id=True)
-                Logger._display_handles[self.name] = self.display_handle
-                
-                # Apply CSS when creating the first display
-                if self.name not in Logger._css_applied:
-                    self._apply_css()
-                    Logger._css_applied.add(self.name)
-        
-
->>>>>>> 8521901c
+
         # Only proceed if the message level is sufficient
         if self.LEVEL_MAP.get(level, 0) < self.level:
             return
@@ -349,7 +326,6 @@
             indent_level: The indentation level for the message.
         """
         if self.level <= logging.CRITICAL:
-<<<<<<< HEAD
             self._display_func('CRITICAL', msg, emoji_key, indent_level)
 
 class TqdmLoggingHandler(logging.Handler):
@@ -365,6 +341,3 @@
             self.flush()
         except Exception:
             self.handleError(record)
-=======
-            self._display_func('CRITICAL', msg, emoji_key, indent_level)
->>>>>>> 8521901c
